#
# Copyright 2020 NVIDIA CORPORATION.
#
# Licensed under the Apache License, Version 2.0 (the "License");
# you may not use this file except in compliance with the License.
# You may obtain a copy of the License at
#
#     http://www.apache.org/licenses/LICENSE-2.0
#
# Unless required by applicable law or agreed to in writing, software
# distributed under the License is distributed on an "AS IS" BASIS,
# WITHOUT WARRANTIES OR CONDITIONS OF ANY KIND, either express or implied.
# See the License for the specific language governing permissions and
# limitations under the License.
#

import os
import pytest
import shutil
import tempfile
import torch

import nemo
from nemo import logging
from nemo.backends.pytorch.common.losses import CrossEntropyLossNM
from nemo.backends.pytorch.torchvision.helpers import compute_accuracy


from claragenomics.variantworks.dataset import VariantDataLoader
from claragenomics.variantworks.label_loader import VCFLabelLoader
from claragenomics.variantworks.networks import AlexNet
from claragenomics.variantworks.result_writer import VCFResultWriter
from claragenomics.variantworks.variant_encoder import PileupEncoder, ZygosityLabelEncoder


from test_utils import get_data_folder

from distutils.dir_util import copy_tree


def test_simple_vc_trainer():
    # Train a sample model with test data

    # Create temporary folder
    tempdir = tempfile.mkdtemp()

    # Create neural factory
    nf = nemo.core.NeuralModuleFactory(placement=nemo.core.neural_factory.DeviceType.GPU, checkpoint_dir=tempdir)

    # Generate dataset
    encoding_layers = [PileupEncoder.Layer.READ, PileupEncoder.Layer.BASE_QUALITY, PileupEncoder.Layer.MAPPING_QUALITY, PileupEncoder.Layer.REFERENCE, PileupEncoder.Layer.ALLELE]
    pileup_encoder = PileupEncoder(window_size=100, max_reads=100, layers=encoding_layers)
    bam = os.path.join(get_data_folder(), "small_bam.bam")
    labels = os.path.join(get_data_folder(), "candidates.vcf.gz")
    vcf_bam_tuple = VCFLabelLoader.VcfBamPaths(vcf=labels, bam=bam, is_fp=False)
    vcf_loader = VCFLabelLoader([vcf_bam_tuple])
    zyg_encoder = ZygosityLabelEncoder()
    train_dataset = VariantDataLoader(pileup_encoder, vcf_loader, zyg_encoder, batch_size=32, shuffle=False)

    # Setup loss
    vz_ce_loss = CrossEntropyLossNM(logits_ndim=2)

    # Neural Network
    alexnet = AlexNet(num_input_channels=len(encoding_layers), num_vz=3)

    # Create train DAG
    vz_labels, encoding = train_dataset()
    vz = alexnet(encoding=encoding)
    vz_loss = vz_ce_loss(logits=vz, labels=vz_labels)

    # SimpleLossLoggerCallback will print loss values to console.
    def my_print_fn(x):
        acc = compute_accuracy(x)
        logging.info(f'Train VT Loss: {str(x[0].item())}, Accuracy : {str(acc)}')

    # Logger callback
    loggercallback = nemo.core.SimpleLossLoggerCallback(
            tensors=[vz_loss, vz, vz_labels],
            print_func=my_print_fn,
            step_freq=1,
            )

    # Checkpointing models through NeMo callback
    checkpointcallback = nemo.core.CheckpointCallback(
            folder=nf.checkpoint_dir,
            load_from_folder=None,
            # Checkpointing frequency in steps
            step_freq=-1,
            # Checkpointing frequency in epochs
            epoch_freq=1,
            # Number of checkpoints to keep
            checkpoints_to_keep=1,
            # If True, CheckpointCallback will raise an Error if restoring fails
            force_load=False
            )

    # Invoke the "train" action.
    nf.train([vz_loss],
             callbacks=[loggercallback, checkpointcallback],
             optimization_params={"num_epochs": 4, "lr": 0.001},
             optimizer="adam")

    # Remove checkpoint directory
    model_dir = os.path.join(get_data_folder(), ".test_model")
    copy_tree(tempdir, model_dir)
    shutil.rmtree(tempdir)


@pytest.mark.depends(on=['test_simple_vc_trainer'])
def test_simple_vc_infer():
    # Load checkpointed model and run inference
    test_data_dir = get_data_folder()
    model_dir = os.path.join(test_data_dir, ".test_model")

    # Create neural factory
    nf = nemo.core.NeuralModuleFactory(placement=nemo.core.neural_factory.DeviceType.GPU, checkpoint_dir=model_dir)

    # Generate dataset
<<<<<<< HEAD
    encoding_layers = [PileupEncoder.Layer.READ, PileupEncoder.Layer.BASE_QUALITY, PileupEncoder.Layer.MAPPING_QUALITY]
    pileup_encoder = PileupEncoder(window_size=100, max_reads=100, layers=encoding_layers)
=======
    encoding_layers = [PileupEncoder.Layer.READ, PileupEncoder.Layer.BASE_QUALITY, PileupEncoder.Layer.MAPPING_QUALITY, PileupEncoder.Layer.REFERENCE, PileupEncoder.Layer.ALLELE]
    pileup_encoder = PileupEncoder(window_size = 100, max_reads = 100, layers = encoding_layers)
>>>>>>> 454c8730
    bam = os.path.join(test_data_dir, "small_bam.bam")
    labels = os.path.join(test_data_dir, "candidates.vcf.gz")
    vcf_bam_tuple = VCFLabelLoader.VcfBamPaths(vcf=labels, bam=bam, is_fp=False)
    vcf_loader = VCFLabelLoader([vcf_bam_tuple])
    zyg_encoder = ZygosityLabelEncoder()
    test_dataset = VariantDataLoader(pileup_encoder, vcf_loader, zyg_encoder, batch_size=32, shuffle=False)

    # Neural Network
    alexnet = AlexNet(num_input_channels=len(encoding_layers), num_vz=3)

    # Create train DAG
    _, encoding = test_dataset()
    vz = alexnet(encoding=encoding)

    # Invoke the "train" action.
    results = nf.infer([vz], checkpoint_dir=model_dir, verbose=True)

    # Decode inference results to labels
    for tensor_batches in results:
        for batch in tensor_batches:
            predicted_classes = torch.argmax(batch, dim=1)
            infered_zygosity = [zyg_encoder.decode_class(pred) for pred in predicted_classes]

    result_writer = VCFResultWriter(vcf_loader, infered_zygosity)

    result_writer.write_output()

    shutil.rmtree(model_dir)<|MERGE_RESOLUTION|>--- conflicted
+++ resolved
@@ -48,7 +48,8 @@
     nf = nemo.core.NeuralModuleFactory(placement=nemo.core.neural_factory.DeviceType.GPU, checkpoint_dir=tempdir)
 
     # Generate dataset
-    encoding_layers = [PileupEncoder.Layer.READ, PileupEncoder.Layer.BASE_QUALITY, PileupEncoder.Layer.MAPPING_QUALITY, PileupEncoder.Layer.REFERENCE, PileupEncoder.Layer.ALLELE]
+    encoding_layers = [PileupEncoder.Layer.READ, PileupEncoder.Layer.BASE_QUALITY, PileupEncoder.Layer.MAPPING_QUALITY,
+                       PileupEncoder.Layer.REFERENCE, PileupEncoder.Layer.ALLELE]
     pileup_encoder = PileupEncoder(window_size=100, max_reads=100, layers=encoding_layers)
     bam = os.path.join(get_data_folder(), "small_bam.bam")
     labels = os.path.join(get_data_folder(), "candidates.vcf.gz")
@@ -116,13 +117,9 @@
     nf = nemo.core.NeuralModuleFactory(placement=nemo.core.neural_factory.DeviceType.GPU, checkpoint_dir=model_dir)
 
     # Generate dataset
-<<<<<<< HEAD
-    encoding_layers = [PileupEncoder.Layer.READ, PileupEncoder.Layer.BASE_QUALITY, PileupEncoder.Layer.MAPPING_QUALITY]
+    encoding_layers = [PileupEncoder.Layer.READ, PileupEncoder.Layer.BASE_QUALITY, PileupEncoder.Layer.MAPPING_QUALITY,
+                       PileupEncoder.Layer.REFERENCE, PileupEncoder.Layer.ALLELE]
     pileup_encoder = PileupEncoder(window_size=100, max_reads=100, layers=encoding_layers)
-=======
-    encoding_layers = [PileupEncoder.Layer.READ, PileupEncoder.Layer.BASE_QUALITY, PileupEncoder.Layer.MAPPING_QUALITY, PileupEncoder.Layer.REFERENCE, PileupEncoder.Layer.ALLELE]
-    pileup_encoder = PileupEncoder(window_size = 100, max_reads = 100, layers = encoding_layers)
->>>>>>> 454c8730
     bam = os.path.join(test_data_dir, "small_bam.bam")
     labels = os.path.join(test_data_dir, "candidates.vcf.gz")
     vcf_bam_tuple = VCFLabelLoader.VcfBamPaths(vcf=labels, bam=bam, is_fp=False)

#
# Copyright 2020 NVIDIA CORPORATION.
#
# Licensed under the Apache License, Version 2.0 (the "License");
# you may not use this file except in compliance with the License.
# You may obtain a copy of the License at
#
#     http://www.apache.org/licenses/LICENSE-2.0
#
# Unless required by applicable law or agreed to in writing, software
# distributed under the License is distributed on an "AS IS" BASIS,
# WITHOUT WARRANTIES OR CONDITIONS OF ANY KIND, either express or implied.
# See the License for the specific language governing permissions and
# limitations under the License.
#

import pytest

from variantworks.io.vcfio import VCFReader
<<<<<<< HEAD
from variantworks.types import VariantZygosity
=======
from variantworks.types import VariantZygosity, Variant

from data.vcf_file_mock import mock_file_input, mock_invalid_file_input
>>>>>>> 376d7caa

from data.vcf_file_mock import MockPyVCFReader


def test_vcf_loader_snps(monkeypatch):
    """Get all variants from mocked file stream, filter SNPs, multi allele & multi samples
    """
    vcf_bam_tuple = VCFReader.VcfBamPath(
        vcf="/dummy/path.gz", bam="temp.bam", is_fp=False)
    vcf_loader = \
        MockPyVCFReader.get_reader(monkeypatch, [vcf_bam_tuple], content_type=MockPyVCFReader.ContentType.UNFILTERED)
    assert(len(vcf_loader) == 13)


def test_vcf_fetch_variant(monkeypatch):
    """Get first variant from mocked VCF file stream.
    """
<<<<<<< HEAD
    vcf_bam_tuple = VCFReader.VcfBamPath(
        vcf="/dummy/path.gz", bam="temp.bam", is_fp=False)
    vcf_loader = \
        MockPyVCFReader.get_reader(monkeypatch, [vcf_bam_tuple], content_type=MockPyVCFReader.ContentType.UNFILTERED)
=======
    vcf_bam_tuple = VCFReader.VcfBamPath(vcf="/dummy/path.gz", bam="temp.bam", is_fp=False)
    vcf_loader = MockPyVCFReader.get_vcf(monkeypatch, [vcf_bam_tuple])
>>>>>>> 376d7caa
    try:
        assert (type(vcf_loader[0]) == Variant)
    except IndexError:
        pytest.fail("Can not retrieve first element from VCFReader")


def test_vcf_load_fp(monkeypatch):
    """Get first variant from false positive mocked VCF file stream and check zygosity.
    """
    vcf_bam_tuple = VCFReader.VcfBamPath(
        vcf="/dummy/path.gz", bam="temp.bam", is_fp=True)
    vcf_loader = \
        MockPyVCFReader.get_reader(monkeypatch, [vcf_bam_tuple], content_type=MockPyVCFReader.ContentType.UNFILTERED)
    for v in vcf_loader:
        assert(v.zygosity == VariantZygosity.NO_VARIANT)


def test_vcf_load_variant_from_multiple_files(monkeypatch):
    """Get variants from multiple mocked VCF files.
    """
    first_vcf_bam_tuple = VCFReader.VcfBamPath(
        vcf="/dummy/path.gz", bam="temp.bam", is_fp=False)
    second_vcf_bam_tuple = VCFReader.VcfBamPath(
        vcf="/dummy/path.gz", bam="temp.bam", is_fp=False)
    vcf_loader = MockPyVCFReader.get_reader(
        monkeypatch, [first_vcf_bam_tuple], content_type=MockPyVCFReader.ContentType.UNFILTERED)
    vcf_loader_2x = MockPyVCFReader.get_reader(
        monkeypatch, [first_vcf_bam_tuple, second_vcf_bam_tuple], content_type=MockPyVCFReader.ContentType.UNFILTERED)
    assert (2 * len(vcf_loader) == len(vcf_loader_2x))


def test_load_vcf_content_with_wrong_format(monkeypatch):
    """ parse vcf file with wrong format
    """
    vcf_bam_tuple = VCFReader.VcfBamPath(
        vcf="/dummy/path.gz", bam="temp.bam", is_fp=False)
    with pytest.raises(RuntimeError):
<<<<<<< HEAD
        vcf_loader = \
            MockPyVCFReader.get_reader(monkeypatch, [vcf_bam_tuple], content_type=MockPyVCFReader.ContentType.INVALID)
=======
        MockPyVCFReader.get_invalid_vcf(monkeypatch, [vcf_bam_tuple])
>>>>>>> 376d7caa
<|MERGE_RESOLUTION|>--- conflicted
+++ resolved
@@ -17,13 +17,7 @@
 import pytest
 
 from variantworks.io.vcfio import VCFReader
-<<<<<<< HEAD
-from variantworks.types import VariantZygosity
-=======
 from variantworks.types import VariantZygosity, Variant
-
-from data.vcf_file_mock import mock_file_input, mock_invalid_file_input
->>>>>>> 376d7caa
 
 from data.vcf_file_mock import MockPyVCFReader
 
@@ -31,8 +25,7 @@
 def test_vcf_loader_snps(monkeypatch):
     """Get all variants from mocked file stream, filter SNPs, multi allele & multi samples
     """
-    vcf_bam_tuple = VCFReader.VcfBamPath(
-        vcf="/dummy/path.gz", bam="temp.bam", is_fp=False)
+    vcf_bam_tuple = VCFReader.VcfBamPath(vcf="/dummy/path.gz", bam="temp.bam", is_fp=False)
     vcf_loader = \
         MockPyVCFReader.get_reader(monkeypatch, [vcf_bam_tuple], content_type=MockPyVCFReader.ContentType.UNFILTERED)
     assert(len(vcf_loader) == 13)
@@ -41,15 +34,9 @@
 def test_vcf_fetch_variant(monkeypatch):
     """Get first variant from mocked VCF file stream.
     """
-<<<<<<< HEAD
-    vcf_bam_tuple = VCFReader.VcfBamPath(
-        vcf="/dummy/path.gz", bam="temp.bam", is_fp=False)
+    vcf_bam_tuple = VCFReader.VcfBamPath(vcf="/dummy/path.gz", bam="temp.bam", is_fp=False)
     vcf_loader = \
         MockPyVCFReader.get_reader(monkeypatch, [vcf_bam_tuple], content_type=MockPyVCFReader.ContentType.UNFILTERED)
-=======
-    vcf_bam_tuple = VCFReader.VcfBamPath(vcf="/dummy/path.gz", bam="temp.bam", is_fp=False)
-    vcf_loader = MockPyVCFReader.get_vcf(monkeypatch, [vcf_bam_tuple])
->>>>>>> 376d7caa
     try:
         assert (type(vcf_loader[0]) == Variant)
     except IndexError:
@@ -59,8 +46,7 @@
 def test_vcf_load_fp(monkeypatch):
     """Get first variant from false positive mocked VCF file stream and check zygosity.
     """
-    vcf_bam_tuple = VCFReader.VcfBamPath(
-        vcf="/dummy/path.gz", bam="temp.bam", is_fp=True)
+    vcf_bam_tuple = VCFReader.VcfBamPath(vcf="/dummy/path.gz", bam="temp.bam", is_fp=True)
     vcf_loader = \
         MockPyVCFReader.get_reader(monkeypatch, [vcf_bam_tuple], content_type=MockPyVCFReader.ContentType.UNFILTERED)
     for v in vcf_loader:
@@ -70,10 +56,8 @@
 def test_vcf_load_variant_from_multiple_files(monkeypatch):
     """Get variants from multiple mocked VCF files.
     """
-    first_vcf_bam_tuple = VCFReader.VcfBamPath(
-        vcf="/dummy/path.gz", bam="temp.bam", is_fp=False)
-    second_vcf_bam_tuple = VCFReader.VcfBamPath(
-        vcf="/dummy/path.gz", bam="temp.bam", is_fp=False)
+    first_vcf_bam_tuple = VCFReader.VcfBamPath(vcf="/dummy/path.gz", bam="temp.bam", is_fp=False)
+    second_vcf_bam_tuple = VCFReader.VcfBamPath(vcf="/dummy/path.gz", bam="temp.bam", is_fp=False)
     vcf_loader = MockPyVCFReader.get_reader(
         monkeypatch, [first_vcf_bam_tuple], content_type=MockPyVCFReader.ContentType.UNFILTERED)
     vcf_loader_2x = MockPyVCFReader.get_reader(
@@ -84,12 +68,6 @@
 def test_load_vcf_content_with_wrong_format(monkeypatch):
     """ parse vcf file with wrong format
     """
-    vcf_bam_tuple = VCFReader.VcfBamPath(
-        vcf="/dummy/path.gz", bam="temp.bam", is_fp=False)
+    vcf_bam_tuple = VCFReader.VcfBamPath(vcf="/dummy/path.gz", bam="temp.bam", is_fp=False)
     with pytest.raises(RuntimeError):
-<<<<<<< HEAD
-        vcf_loader = \
-            MockPyVCFReader.get_reader(monkeypatch, [vcf_bam_tuple], content_type=MockPyVCFReader.ContentType.INVALID)
-=======
-        MockPyVCFReader.get_invalid_vcf(monkeypatch, [vcf_bam_tuple])
->>>>>>> 376d7caa
+        MockPyVCFReader.get_reader(monkeypatch, [vcf_bam_tuple], content_type=MockPyVCFReader.ContentType.INVALID)
--- conflicted
+++ resolved
@@ -183,13 +183,6 @@
         """
         encoding, h_n = self.gru(encoding)
         encoding = self.classifier(encoding)
-<<<<<<< HEAD
-        return encoding
-
-
-class ConsensusAttention(TrainableNM):
-    """A Neural Module for training a Consensus Attention Model."""
-=======
         if self.apply_softmax:
             encoding = F.softmax(encoding, dim=2)
         return encoding
@@ -197,7 +190,6 @@
 
 class ConsensusCNN(TrainableNM):
     """A Neural Module for training a Consensus CNN-RNN Model."""
->>>>>>> b3fa8da6
 
     @property
     @add_port_docs()
@@ -224,14 +216,6 @@
             'output_logit': NeuralType(('B', 'W', 'D'), LogitsType()),
         }
 
-<<<<<<< HEAD
-    def __init__(self, sequence_length, input_feature_size, num_output_logits):
-        """Construct an Consensus RNN NeMo instance.
-
-        Args:
-            sequence_length : Length of sequence to feed into RNN.
-            input_feature_size : Length of input feature set.
-=======
     def __init__(self, input_feature_size, kernel_size, gru_size, num_output_logits):
         """Construct an Consensus CNN NeMo instance.
 
@@ -239,7 +223,6 @@
             input_feature_size : Length of input feature set.
             kernel_size : Kernel size for conv layers
             gru_size : Number of units in RNN
->>>>>>> b3fa8da6
             num_output_logits : Number of output classes of classifier.
 
         Returns:
@@ -247,17 +230,10 @@
         """
         super().__init__()
         self.num_output_logits = num_output_logits
-<<<<<<< HEAD
-
-        self.attn = Attention(input_feature_size)
-        self.gru = nn.GRU(input_feature_size, 16, 1, batch_first=True, bidirectional=True)
-        self.classifier = nn.Linear(32, self.num_output_logits)
-=======
         self.conv1 = nn.Conv1d(input_feature_size, 128, kernel_size=kernel_size, padding=int((kernel_size-1)/2))
         self.conv2 = nn.Conv1d(128, 128, kernel_size=kernel_size, padding=int((kernel_size-1)/2))
         self.gru = nn.GRU(128, gru_size, 1, batch_first=True, bidirectional=True)
         self.classifier = nn.Linear(2*gru_size, self.num_output_logits)
->>>>>>> b3fa8da6
 
         self._device = torch.device(
             "cuda" if self.placement == DeviceType.GPU else "cpu")
@@ -272,11 +248,6 @@
         Returns:
             Output of forward pass.
         """
-<<<<<<< HEAD
-        encoding, _ = self.attn(encoding, encoding)
-        encoding, _ = self.gru(encoding)
-        encoding = self.classifier(encoding)
-=======
         encoding = encoding.permute(0, 2, 1)
         encoding = self.conv1(encoding)
         encoding = self.conv2(encoding)
@@ -284,5 +255,69 @@
         encoding, h_n = self.gru(encoding)
         encoding = self.classifier(encoding)
         encoding = F.softmax(encoding, dim=2)
->>>>>>> b3fa8da6
+        return encoding
+
+
+class ConsensusAttention(TrainableNM):
+    """A Neural Module for training a Consensus Attention Model."""
+
+    @property
+    @add_port_docs()
+    def input_ports(self):
+        """Return definitions of module input ports.
+
+        Returns:
+            Module input ports.
+        """
+        return {
+            "encoding": NeuralType(('B', 'W', 'C'), ChannelType()),
+        }
+
+    @property
+    @add_port_docs()
+    def output_ports(self):
+        """Return definitions of module output ports.
+
+        Returns:
+            Module output ports.
+        """
+        return {
+            # Variant type
+            'output_logit': NeuralType(('B', 'W', 'D'), LogitsType()),
+        }
+
+    def __init__(self, sequence_length, input_feature_size, num_output_logits):
+        """Construct an Consensus RNN NeMo instance.
+
+        Args:
+            sequence_length : Length of sequence to feed into RNN.
+            input_feature_size : Length of input feature set.
+            num_output_logits : Number of output classes of classifier.
+
+        Returns:
+            Instance of class.
+        """
+        super().__init__()
+        self.num_output_logits = num_output_logits
+
+        self.attn = Attention(input_feature_size)
+        self.gru = nn.GRU(input_feature_size, 16, 1, batch_first=True, bidirectional=True)
+        self.classifier = nn.Linear(32, self.num_output_logits)
+
+        self._device = torch.device(
+            "cuda" if self.placement == DeviceType.GPU else "cpu")
+        self.to(self._device)
+
+    def forward(self, encoding):
+        """Abstract function to run the network.
+
+        Args:
+            encoding : Input sequence to run network on.
+
+        Returns:
+            Output of forward pass.
+        """
+        encoding, _ = self.attn(encoding, encoding)
+        encoding, _ = self.gru(encoding)
+        encoding = self.classifier(encoding)
         return encoding